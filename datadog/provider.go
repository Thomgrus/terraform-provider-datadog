--- conflicted
+++ resolved
@@ -47,11 +47,8 @@
 			"datadog_downtime":                             resourceDatadogDowntime(),
 			"datadog_integration_gcp":                      resourceDatadogIntegrationGcp(),
 			"datadog_integration_aws":                      resourceDatadogIntegrationAws(),
-<<<<<<< HEAD
 			"datadog_integration_aws_log_collection":       resourceDatadogIntegrationAwsLogCollection(),
-=======
 			"datadog_integration_aws_lambda_arn":           resourceDatadogIntegrationAwsLambdaArn(),
->>>>>>> 5b829f5d
 			"datadog_integration_pagerduty":                resourceDatadogIntegrationPagerduty(),
 			"datadog_integration_pagerduty_service_object": resourceDatadogIntegrationPagerdutySO(),
 			"datadog_logs_custom_pipeline":                 resourceDatadogLogsCustomPipeline(),
